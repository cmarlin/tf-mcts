--- conflicted
+++ resolved
@@ -210,7 +210,6 @@
         next_node_index=next_node_index,
         depth=depth,
         is_continuing=is_continuing)
-<<<<<<< HEAD
     next_state = tf.nest.map_structure(
       lambda t_true, t_false: tf.where(state.is_continuing, t_true, t_false),
       ret,
@@ -221,26 +220,16 @@
   batch_size = tf.shape(tree.node_values)[0]
   node_index = tf.fill([batch_size], tree_lib.ROOT_INDEX)  # dtype=tf.int32
   depth = tf.zeros(batch_size, dtype=tree.children_prior_logits.dtype)
-=======
-
-  node_index = jnp.array(Tree.ROOT_INDEX, dtype=jnp.int32)
-  depth = jnp.zeros((), dtype=tree.children_prior_logits.dtype)
   # pytype: disable=wrong-arg-types  # jnp-type
->>>>>>> 548cfb29
   initial_state = _SimulationState(
       # rng_key=rng_key,
       node_index=tf.fill([batch_size], tree_lib.NO_PARENT),
       action=tf.fill([batch_size], tree_lib.NO_PARENT),
       next_node_index=node_index,
       depth=depth,
-<<<<<<< HEAD
       is_continuing=tf.fill([batch_size], True))
+  # pytype: enable=wrong-arg-types
   _, end_state = tf.while_loop(cond_fun, body_fun, (rng_key, initial_state))
-=======
-      is_continuing=jnp.array(True))
-  # pytype: enable=wrong-arg-types
-  end_state = jax.lax.while_loop(cond_fun, body_fun, initial_state)
->>>>>>> 548cfb29
 
   # Returning a node with a selected action.
   # The action can be already visited, if the max_depth is reached.
@@ -282,14 +271,9 @@
     tf.assert_equal(tf.shape(next_node_index), (batch_size,))
 
   # Retrieve states for nodes to be evaluated.
-<<<<<<< HEAD
   embedding = tf.nest.map_structure(
       lambda x: tf.gather(x, parent_index, axis=1, batch_dims=1),
       tree.embeddings)
-=======
-  embedding = jax.tree.map(
-      lambda x: x[batch_range, parent_index], tree.embeddings)
->>>>>>> 548cfb29
 
   # Evaluate and create a new node.
   step, embedding = recurrent_fn(params, rng_key, action, embedding)
@@ -460,11 +444,7 @@
           tree.node_values, value, node_index),
       node_visits=batch_update(
           tree.node_visits, new_visit, node_index),
-<<<<<<< HEAD
       embeddings=tf.nest.map_structure(
-=======
-      embeddings=jax.tree.map(
->>>>>>> 548cfb29
           lambda t, s: batch_update(t, s, node_index),
           tree.embeddings, embedding))
 
@@ -493,7 +473,6 @@
   # Create a new empty tree state and fill its root.
   logits_dtype = root.prior_logits.dtype
   tree = Tree(
-<<<<<<< HEAD
       node_visits=tf.zeros(batch_node, dtype=tf.int32),
       raw_values=tf.zeros(batch_node, dtype=data_dtype),
       node_values=tf.zeros(batch_node, dtype=data_dtype),
@@ -506,23 +485,6 @@
       children_rewards=tf.zeros(batch_node_action, dtype=data_dtype),
       children_discounts=tf.zeros(batch_node_action, dtype=data_dtype),
       embeddings=tf.nest.map_structure(_zeros, root.embedding),
-=======
-      node_visits=jnp.zeros(batch_node, dtype=jnp.int32),
-      raw_values=jnp.zeros(batch_node, dtype=data_dtype),
-      node_values=jnp.zeros(batch_node, dtype=data_dtype),
-      parents=jnp.full(batch_node, Tree.NO_PARENT, dtype=jnp.int32),
-      action_from_parent=jnp.full(
-          batch_node, Tree.NO_PARENT, dtype=jnp.int32),
-      children_index=jnp.full(
-          batch_node_action, Tree.UNVISITED, dtype=jnp.int32),
-      children_prior_logits=jnp.zeros(
-          batch_node_action, dtype=root.prior_logits.dtype),
-      children_values=jnp.zeros(batch_node_action, dtype=data_dtype),
-      children_visits=jnp.zeros(batch_node_action, dtype=jnp.int32),
-      children_rewards=jnp.zeros(batch_node_action, dtype=data_dtype),
-      children_discounts=jnp.zeros(batch_node_action, dtype=data_dtype),
-      embeddings=jax.tree.map(_zeros, root.embedding),
->>>>>>> 548cfb29
       root_invalid_actions=root_invalid_actions,
       extra_data=extra_data)
 
