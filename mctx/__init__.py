--- conflicted
+++ resolved
@@ -37,11 +37,7 @@
 from mctx._src.search import search
 from mctx._src.tree import Tree
 
-<<<<<<< HEAD
-__version__ = "0.0.1"
-=======
 __version__ = "0.0.5"
->>>>>>> 548cfb29
 
 __all__ = (
     "ChanceRecurrentFnOutput",
