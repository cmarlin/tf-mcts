--- conflicted
+++ resolved
@@ -44,11 +44,7 @@
 setup(
     name='tf-mcts',
     version=_get_version(),
-<<<<<<< HEAD
     url='https://github.com/cmarlin/tf-mcts',
-=======
-    url='https://github.com/google-deepmind/mctx',
->>>>>>> 548cfb29
     license='Apache 2.0',
     author='Cyril Marlin',
     description=('Monte Carlo tree search in Tensorflow.'),
